{
    "providers": {
        "amazon": {
            "urlPattern": "(https:\\/\\/||http:\\/\\/).*([\\.]?amazon\\.)\\w{2,}\\/.*",
            "completeProvider": false,
            "rules": [
                "pf_rd_[a-zA-Z]=[^\\/|\\?|&]*(\\/|&(amp;)?)?",
                "qid=[^\\/|\\?|&]*(\\/|&(amp;)?)?",
                "sr=[^\\/|\\?|&]*(\\/|&(amp;)?)?",
                "srs=[^\\/|\\?|&]*(\\/|&(amp;)?)?",
                ".*(adsensecustomsearchads\\.com)\\/.*",
                "pd_rd_[a-zA-Z]*=[^\\/|\\?|&]*(\\/|&(amp;)?)?",
                "__mk_[a-zA-Z]{1,3}_[a-zA-Z]{1,3}=[^\\/|\\?|&]*(\\/|&(amp;)?)?",
                "url=[^\\/|\\?|&]*(\\/|&(amp;)?)?",
                "spIA=[^\\/|\\?|&]*(\\/|&(amp;)?)?",
                "ms3_c=[^\\/|\\?|&]*(\\/|&(amp;)?)?",
                "ref[\\_]?=[^\\/|\\?|&]*(\\/|&(amp;)?)?",
                "ie=[^\\/|\\?|&]*(\\/|&(amp;)?)?",
                "psc=[^\\/|\\?|&]*(\\/|&(amp;)?)?",
                "refRID=[^\\/|\\?|&]*(\\/|&(amp;)?)?",
                "colid=[^\\/|\\?|&]*(\\/|&(amp;)?)?",
                "coliid=[^\\/|\\?|&]*(\\/|&(amp;)?)?"
            ],
            "exceptions": [
                ".*(amazon\\.)\\w{2,}(\\/gp).*\\/redirector.html\\/.*"
            ],
            "redirections": []
        },
        "google": {
            "urlPattern": "(https:\\/\\/||http:\\/\\/).*([\\.]?google\\.)\\w{2,}\\/.*",
            "completeProvider": false,
            "rules": [
                "ved=[^\\/|\\?|&]*(\\/|&(amp;)?)?",
                "bi[a-zA-Z]*=[^\\/|\\?|&]*(\\/|&(amp;)?)?",
                "gfe_[a-zA-Z]*=[^\\/|\\?|&]*(\\/|&(amp;)?)?",
                "ei=[^\\/|\\?|&]*(\\/|&(amp;)?)?",
                "source=[^\\/|\\?|&]*(\\/|&(amp;)?)?",
                "gs_[a-zA-Z]*=[^\\/|\\?|&]*(\\/|&(amp;)?)?",
                "site=[^\\/|\\?|&]*(\\/|&(amp;)?)?",
                "&\\.[^\\/|\\?|&]*(\\/|&(amp;)?)?",
                "oq=[^\\/|\\?|&]*(\\/|&(amp;)?)?",
                "esrc=[^\\/|\\?|&]*(\\/|&(amp;)?)?",
                "uact=[^\\/|\\?|&]*(\\/|&(amp;)?)?",
                "cd=[^\\/|\\?|&]*(\\/|&(amp;)?)?",
                "cad=[^\\/|\\?|&]*(\\/|&(amp;)?)?",
                "gws_[a-zA-Z]*=[^\\/|\\?|&]*(\\/|&(amp;)?)?",
                "im[a-zA-Z]*=[^\\/|\\?|&]*(\\/|&(amp;)?)?",
                "atyp=[^\\/|\\?|&]*(\\/|&(amp;)?)?",
                "vet=[^\\/|\\?|&]*(\\/|&(amp;)?)?",
                "zx=[^\\/|\\?|&]*(\\/|&(amp;)?)?",
                "_u=[^\\/|\\?|&]*(\\/|&(amp;)?)?",
                "je=[^\\/|\\?|&]*(\\/|&(amp;)?)?",
                "[a-zA-Z\\_]+id=[^\\/|\\?|&]*(\\/|&(amp;)?)?",
                "dcr=[^\\/|\\?|&]*(\\/|&(amp;)?)?",
                "client=[^\\/|\\?|&]*(\\/|&(amp;)?)?",
                "ie=[^\\/|\\?|&]*(\\/|&(amp;)?)?"
            ],
            "exceptions": [
                ".*(mail\\.google\\.)\\w{2,}(\\/mail\\/u\\/0)\\/.*",
<<<<<<< HEAD
                ".*(accounts\\.google\\.)\\w{2,}.*",
                ".*(google\\.)\\w{2,}\\/searchbyimage\\?image_url=[^\\/|\\?|&]*(\\/|&(amp;)?)?"
=======
                ".*(google\\.)\\w{2,}(\\/upload)?(\\/drive)\\/.*",
                ".*(docs\\.google\\.)\\w{2,}\\/.*"
>>>>>>> b306347a
            ],
            "redirections": [
                "url=([^\\/|\\?|&]*)"
            ]
        },
        "googlesyndication": {
            "urlPattern": "(https:\\/\\/||http:\\/\\/).*(googlesyndication).*",
            "completeProvider": true,
            "rules": [],
            "exceptions": [],
            "redirections": []
        },
        "doubleclick": {
            "urlPattern": "(https:\\/\\/||http:\\/\\/).*(doubleclick).*",
            "completeProvider": true,
            "rules": [],
            "exceptions": [],
            "redirections": []
        },
        "globalRules": {
            "urlPattern": ".*",
            "completeProvider": false,
            "rules": [
                "utm_[a-zA-Z]*=[^\\/|\\?|&]*(\\/|&(amp;)?)?",
                "ga_source=[^\\/|\\?|&]*(\\/|&(amp;)?)?",
                "ga_medium=[^\\/|\\?|&]*(\\/|&(amp;)?)?",
                "ga_term=[^\\/|\\?|&]*(\\/|&(amp;)?)?",
                "ga_content=[^\\/|\\?|&]*(\\/|&(amp;)?)?",
                "ga_campaign=[^\\/|\\?|&]*(\\/|&(amp;)?)?",
                "ga_place=[^\\/|\\?|&]*(\\/|&(amp;)?)?",
                "yclid=[^\\/|\\?|&]*(\\/|&(amp;)?)?",
                "_openstat=[^\\/|\\?|&]*(\\/|&(amp;)?)?",
                "fb_action_ids=[^\\/|\\?|&]*(\\/|&(amp;)?)?",
                "fb_action_types=[^\\/|\\?|&]*(\\/|&(amp;)?)?",
                "fb_ref=[^\\/|\\?|&]*(\\/|&(amp;)?)?",
                "fb_source=[^\\/|\\?|&]*(\\/|&(amp;)?)?",
                "action_object_map=[^\\/|\\?|&]*(\\/|&(amp;)?)?",
                "action_type_map=[^\\/|\\?|&]*(\\/|&(amp;)?)?",
                "action_ref_map=[^\\/|\\?|&]*(\\/|&(amp;)?)?",
                "gs_l=[^\\/|\\?|&]*(\\/|&(amp;)?)?"
            ],
            "exceptions": [],
            "redirections": []
        },
        "adtech": {
            "urlPattern": "(https:\\/\\/||http:\\/\\/).*(adtech).*",
            "completeProvider": true,
            "rules": [],
            "exceptions": [],
            "redirections": []
        },
        "contentpass.net": {
            "urlPattern": "(https:\\/\\/||http:\\/\\/).*(contentpass\\.net).*",
            "completeProvider": true,
            "rules": [],
            "exceptions": [],
            "redirections": []
        },
        "bf-ad": {
            "urlPattern": "(https:\\/\\/||http:\\/\\/).*(bf-ad).*",
            "completeProvider": true,
            "rules": [],
            "exceptions": [],
            "redirections": []
        },
        "amazon-adsystem": {
            "urlPattern": "(https:\\/\\/||http:\\/\\/).*(amazon-adsystem).*",
            "completeProvider": true,
            "rules": [],
            "exceptions": [],
            "redirections": []
        },
        "adsensecustomsearchads": {
            "urlPattern": "(https:\\/\\/||http:\\/\\/).*(adsensecustomsearchads).*",
            "completeProvider": true,
            "rules": [],
            "exceptions": [],
            "redirections": []
        },
        "youtube": {
            "urlPattern": "(https:\\/\\/||http:\\/\\/).*([\\.]?youtube\\.)\\w{2,}\\/.*",
            "completeProvider": false,
            "rules": [
                "feature=[^\\/|\\?|&]*(\\/|&(amp;)?)?"
            ],
            "exceptions": [],
            "redirections": []
        },
        "facebook": {
            "urlPattern": "(https:\\/\\/||http:\\/\\/).*([\\.]?facebook\\.)\\w{2,}\\/.*",
            "completeProvider": false,
            "rules": [
                "[a-zA-Z]*ref=[^\\/|\\?|&]*(\\/|&(amp;)?)?",
                "hc_location=[^\\/|\\?|&]*(\\/|&(amp;)?)?"
            ],
            "exceptions": [],
            "redirections": []
        },
        "imdb": {
            "urlPattern": "(https:\\/\\/||http:\\/\\/).*([\\.]?imdb\\.com)\\/.*",
            "completeProvider": false,
            "rules": [
                "ref_=[^\\/|\\?|&]*(\\/|&(amp;)?)?"
            ],
            "exceptions": [],
            "redirections": []
        },
        "twitter": {
            "urlPattern": "(https:\\/\\/||http:\\/\\/).*([\\.]?twitter\\.)\\w{2,}\\/.*",
            "completeProvider": false,
            "rules": [
                "(ref_)?src=[^\\/|\\?|&]*(\\/|&(amp;)?)?"
            ],
            "exceptions": [],
            "redirections": []
        },
        "reddit": {
            "urlPattern": "(https:\\/\\/||http:\\/\\/).*([\\.]?reddit\\.)\\w{2,}\\/.*",
            "completeProvider": false,
            "rules": [],
            "exceptions": [],
            "redirections": [
                "url=([^\\/|\\?|&]*)"
            ]
        }
    }
}<|MERGE_RESOLUTION|>--- conflicted
+++ resolved
@@ -57,13 +57,11 @@
             ],
             "exceptions": [
                 ".*(mail\\.google\\.)\\w{2,}(\\/mail\\/u\\/0)\\/.*",
-<<<<<<< HEAD
+                ".*(mail\\.google\\.)\\w{2,}(\\/mail\\/u\\/0)\\/.*",
+                ".*(google\\.)\\w{2,}(\\/upload)?(\\/drive)\\/.*",
+                ".*(docs\\.google\\.)\\w{2,}\\/.*",
                 ".*(accounts\\.google\\.)\\w{2,}.*",
                 ".*(google\\.)\\w{2,}\\/searchbyimage\\?image_url=[^\\/|\\?|&]*(\\/|&(amp;)?)?"
-=======
-                ".*(google\\.)\\w{2,}(\\/upload)?(\\/drive)\\/.*",
-                ".*(docs\\.google\\.)\\w{2,}\\/.*"
->>>>>>> b306347a
             ],
             "redirections": [
                 "url=([^\\/|\\?|&]*)"
