{
    "hash_status_code_1": {
        "message": "aktualne",
        "description": "This status code says, that no update is available for the ClearURLs rules and everything is up to date."
    },
    "hash_status_code_2": {
        "message": "zaktualizowano",
        "description": "This status code says, that the ClearURLs rules are successfully updated."
    },
    "hash_status_code_3": {
        "message": "dostępna aktualizacja",
        "description": "This status code says, that an update is available for the ClearURLs rules."
    },
    "hash_status_code_4": {
        "message": "błąd",
        "description": "This status code says, that the ClearURLs could not be started correctly."
    },
    "hash_status_code_5": {
        "message": "Ups, coś poszło nie tak!",
        "description": "This status code says, that an error occurred while updating the ClearURLs rules."
    },
    "log_redirect": {
        "message": "Ten adres URL jest przekierowany",
        "description": "This string is used on redirections in the ClearURLs log."
    },
    "log_domain_blocked": {
        "message": "Ta domena jest zablokowana",
        "description": "This string is used on blocked domains in the ClearURLs log."
    },
    "check_os_log": {
        "message": "[ClearURLs]: Dodano nasłuchiwanie dziennika.",
        "description": "This string is used on ClearURLs log startup."
    },
    "log_html_page_title": {
        "message": "Dziennik ClearURLs",
        "description": "This string is used as header on the log page."
    },
    "log_html_table_head_1": {
        "message": "Przed przetworzeniem",
        "description": "This string is used as table title on the log page."
    },
    "log_html_table_head_2": {
        "message": "Po przetworzeniu",
        "description": "This string is used as table title on the log page."
    },
    "log_html_table_head_3": {
        "message": "Reguła",
        "description": "This string is used as table title on the log page."
    },
    "log_html_table_head_4": {
        "message": "Czas",
        "description": "This string is used as table title on the log page."
    },
    "log_html_reset_button": {
        "message": "Wyczyść",
        "description": "This string is used for the reset button on the log page."
    },
    "log_html_reset_button_title": {
        "message": "Wyczyść wszystkie wpisy dziennika",
        "description": "This string is used as title for the reset button on the log page."
    },
    "popup_html_configs_head": {
        "message": "Konfiguracja",
        "description": "This string is used as title for the configs on the popup page."
    },
    "popup_html_configs_switch_filter": {
        "message": "Filtr",
        "description": "This string is used as name for the filter switch button on the popup page."
    },
    "popup_html_configs_switch_filter_title": {
        "message": "Przełącznik filtra aktywuje funkcję oczyszczania ClearURLs. Jeśli wyłączysz tę funkcję, dodatek przestanie działać.",
        "description": "This string is used as title for the filter switch button on the popup page."
    },
    "popup_html_configs_switch_log": {
        "message": "Dziennik",
        "description": "This string is used as name for the logging switch button on the popup page."
    },
    "popup_html_configs_switch_log_title": {
        "message": "Dziennik zapisywany jest wyłącznie lokalnie. Nie zalecamy używania tej funkcji, jeśli nie jest potrzebna.",
        "description": "This string is used as title for the logging switch button on the popup page."
    },
    "popup_html_configs_switch_badges": {
        "message": "Znaczniki",
        "description": "This string is used as name for the badges switch button on the popup page."
    },
    "popup_html_configs_switch_badges_title": {
        "message": "Pokazuje liczbę oczyszczonych adresów URL",
        "description": "This string is used as title for the badges switch button on the popup page."
    },
    "popup_html_statistics_head": {
        "message": "Statystyki",
        "description": "This string is used as title for the statistics on the popup page."
    },
    "popup_html_statistics_elements": {
        "message": "Elementy",
        "description": "This string is used as name for the elements on the popup page."
    },
    "popup_html_statistics_blocked": {
        "message": "Zablokowane",
        "description": "This string is used as name for the blocked elements on the popup page."
    },
    "popup_html_statistics_percentage": {
        "message": "Procent",
        "description": "This string is used as name for the percentage of blocked elements on the popup page."
    },
    "popup_html_statistics_reset_button": {
        "message": "Wyczyść",
        "description": "This string is used as name for the statistics reset button on the popup page."
    },
    "popup_html_statistics_reset_button_title": {
        "message": "Wyczyść wszystkie statystyki",
        "description": "This string is used as title for the statistics reset button on the popup page."
    },
    "popup_html_rules_status_head": {
        "message": "Stan reguł",
        "description": "This string is used as title for the rules-status section on the popup page."
    },
    "popup_html_log_head": {
        "message": "Dziennik",
        "description": "This string is used as name for the log button on the popup page."
    },
    "popup_html_log_head_title": {
        "message": "Otwórz dziennik",
        "description": "This string is used as title for the log button on the popup page."
    },
    "popup_html_report_button": {
        "message": "Raportuj bieżący adres URL",
        "description": "Note: Currently not used."
    },
    "popup_html_report_button_title": {
        "message": "Raportuj bieżący adres URL z tej karty.",
        "description": "Currently not used."
    },
    "core_save_on_disk": {
        "message": "[ClearURLs]: Zapisz na dysku.",
        "description": "This string is used to tell the user, that ClearURLs saved the settings on disk."
    },
    "core_error": {
        "message": "[ClearURLs]: Dodatek nie mógł się uruchomić.",
        "description": "This string is used to tell the user, that ClearURLs could not be started."
    },
    "configs_switch_statistics": {
        "message": "Statystyki",
        "description": "This string is used as name for the statistics switch button on the popup page."
    },
    "configs_switch_statistics_title": {
        "message": "Aktywuj lub dezaktywuj funkcję statystyk",
        "description": "This string is used as title for the statistics switch button on the popup page."
    },
    "settings_html_page_title": {
        "message": "Ustawienia ClearURLs",
        "description": "This string is used as title on the settings page."
    },
    "badged_color_label": {
        "message": "Kolor znacznika",
        "description": "This string is used as name for the badged color label."
    },
    "setting_html_reset_button": {
        "message": "Wyczyść",
        "description": "This string is used as name for the reset button on the settings page."
    },
    "setting_html_reset_button_title": {
        "message": "Wyczyszcza wszystko",
        "description": "This string is used as title for the reset button on the settings page."
    },
    "setting_rule_url_label": {
        "message": "Adres URL do pliku data.json (reguły)",
        "description": "This string is used as name for the rule url label."
    },
    "settings_html_save_button": {
        "message": "Zapisz i załaduj ponownie dodatek",
        "description": "This string is used as name for the save&reload button on the settings page."
    },
    "settings_html_save_button_title": {
        "message": "Zapisuje ustawienia",
        "description": "This string is used as title for the save&reload button on the settings page."
    },
    "setting_hash_url_label": {
        "message": "Adres URL do pliku rules.hash (hash)",
        "description": "This string is used as name for the rule.hash url label."
    },
    "setting_types_label": {
        "message": "<a href='https://developer.mozilla.org/pl/docs/Mozilla/Add-ons/WebExtensions/API/webRequest/ResourceType' target='_blank'>Typy żądań</a> (poziom ekspercki)",
        "description": "This string is used as name for the types label."
    },
    "setting_report_server_label": {
        "message": "Serwer raportów dla adresów URL",
        "description": "Note: Currently not used."
    },
    "success_report_url": {
        "message": "Adres URL został zaraportowany z powodzeniem. Wkrótce sprawdzimy ten raport.",
        "description": "Note: Currently not used."
    },
    "error_report_url": {
        "message": "Ten adres URL już był raportowany.",
        "description": "Note: Currently not used."
    },
    "donate_button": {
        "message": "Dotacja dla twórcy ClearURLs.",
        "description": "This string is used to refer to a donation page."
    },
    "clipboard_copy_link": {
        "message": "Kopiuj oczyszczony odnośnik",
        "description": "This string is used in the context menu to copy clean links."
    },
    "context_menu_enabled": {
        "message": "Wyświetl wpis w menu kontekstowym",
        "description": "This string is used toggle the context menu entry to copy clean links."
    },
    "history_listener_enabled": {
        "message": "Zapobiegaj wstrzykiwaniu śledzenia przez interfejs API historii (Zobacz także: <a href='https://developer.mozilla.org/pl/docs/Web/API/History_API#The_replaceState()_method' target='_blank'>metoda replaceState()</a>)",
        "description": "This string is used as name for the history API listener label."
    },
    "cleaning_tool_page_title": {
        "message": "Narzędzie do czyszczenia ClearURLs",
        "description": "This string is used as title on the cleaning tool page."
    },
    "cleaning_tool_description": {
<<<<<<< HEAD
        "message": "To narzędzie pozwala wkleić adres URL, a po wciśnięciu zielonego przycisku ClearURLs oczyści go. Można wkleić wiele adresów URL jednocześnie, ale każdy pojedynczy powinien być w osobnej linii.",
=======
        "message": "ClearURLs pozwala na wklejenie adresu URL i oczyszczenie go po wciśnięciu zielonego przycisku. Można wkleić wiele adresów URL jednocześnie, ale każdy z nich powinien być w osobnej linii.",
>>>>>>> bd2bb726
        "description": "This string is used as description of the cleaning tool."
    },
    "cleaning_tool_btn": {
        "message": "Oczyść adresy URL",
        "description": "This string is used as name for the clean url button."
    },
    "cleaning_tool_dirty_urls_label": {
        "message": "Tu możesz wkleić zabrudzone adresy URL:",
        "description": "This string is used as title on the cleaning tool page for the dirty URLs."
    },
    "cleaning_tool_clean_urls_label": {
        "message": "Tu możesz znaleźć oczyszczone adresy URL:",
        "description": "This string is used as title on the cleaning tool page for the clean URLs."
    },
    "local_hosts_skipping": {
        "message": "Pomijaj adresy URL lokalnych hostów (10.0.0.0/8, 172.16.0.0/12, 192.168.0.0/16, 100.64.0.0/10, 169.254.0.0/16, 127.0.0.1, localhost)",
        "description": "This string is used as label for the local host skipping switch"
    },
    "local_hosts_skipping_title": {
        "message": "Pomija adresy URL lokalnych hostów",
        "description": "This string is used as title for the local host skipping switch"
    },
    "log_html_export_button": {
        "message": "Eksportuj",
        "description": "This string is used for the export button on the log page."
    },
    "log_html_export_button_title": {
<<<<<<< HEAD
        "message": "Eksportuje cały dziennik",
=======
        "message": "Eksportuj cały dziennik",
>>>>>>> bd2bb726
        "description": "This string is used as title for the export button on the log page."
    },
    "log_html_import_button": {
        "message": "Importuj",
        "description": "This string is used for the import button on the log page."
    },
    "log_html_import_button_title": {
<<<<<<< HEAD
        "message": "Importuje cały dziennik",
=======
        "message": "Importuj cały dziennik",
>>>>>>> bd2bb726
        "description": "This string is used as title for the import button on the log page."
    },
    "setting_html_export_button": {
        "message": "Eksportuj",
        "description": "This string is used as name for the export button on the settings page."
    },
    "setting_html_export_button_title": {
        "message": "Eksportuje wszystko",
        "description": "This string is used as title for the export button on the settings page."
    },
    "setting_html_import_button": {
        "message": "Importuj",
        "description": "This string is used as name for the reset button on the settings page."
    },
    "setting_html_import_button_title": {
        "message": "Importuje wszystko",
        "description": "This string is used as title for the import button on the settings page."
    },
    "setting_log_limit_label": {
        "message": "Ogranicz dziennik do $LIMIT$ wpisów",
        "description": "This string is used as name for the log limit label.",
        "placeholders": {
            "limit": {
                "content": "$1",
                "example": "100"
            }
        }
    },
    "blocked_html_title": {
        "message": "Ta strona została zablokowana przez <b>ClearURLs</b>",
        "description": "This string is used as title on the blocked site page."
    },
    "blocked_html_body": {
        "message": "Ta strona została zablokowana przez dodatek <b>ClearURLs</b>, ponieważ identyfikujemy tę witrynę jako usługę reklamową i/lub śledzenia. Aby odwiedzić tę witrynę, musisz tymczasowo dezaktywować dodatek lub wyłączyć blokowanie domeny w ustawieniach ClearURLs. Następnie możesz kliknąć przycisk poniżej, aby załadować stronę.",
        "description": "This string is used as body on the blocked site page."
    },
    "blocked_html_button": {
        "message": "Odwiedź stronę",
        "description": "This string is used as button on the blocked site page."
    },
    "referral_marketing_enabled": {
        "message": "Zezwalaj na marketing referencyjny",
        "description": "This string is used as label for the referral marketing switch"
    },
    "referral_marketing_enabled_title": {
        "message": "Zezwala na marketing referencyjny",
        "description": "This string is used as title for the referral marketing switch"
    },
    "watchdog": {
        "message": "[ClearURLs]: Strażnik wykrył problem i już zawiódł $TIMES$ razy.",
        "description": "This string is used as text for the watchdog",
        "placeholders": {
            "times": {
                "content": "$1",
                "example": "3"
            }
        }
    },
    "domain_blocking_enabled": {
        "message": "Zezwalaj na blokowanie domen (może prowadzić do problemów na stronach, które nie zezwalają na blokery reklam)",
        "description": "This string is used as label for the domain blocking switch"
    },
    "domain_blocking_enabled_title": {
        "message": "Zezwala na blokowanie domen (może prowadzić do problemów na stronach, które nie zezwalają na blokery reklam)",
        "description": "This string is used as title for the domain blocking switch"
    },
    "log_ping_blocked": {
        "message": "Ta inspekcja hiperłączy została zablokowana",
        "description": "This string is used on hyperlink auditing in the ClearURLs log."
    },
    "ping_blocking_enabled": {
        "message": "Blokuj inspekcję hiperłączy (Zobacz także <a href='https://html.spec.whatwg.org/multipage/links.html#hyperlink-auditing' target='_blank'>ten artykuł</a>)",
        "description": "This string is used as label for the hyperlink auditing blocking switch"
    },
    "ping_blocking_enabled_title": {
<<<<<<< HEAD
        "message": "Blokuje inspekcję hiperłączy",
=======
        "message": "Blokuj inspekcję hiperłączy",
>>>>>>> bd2bb726
        "description": "This string is used as title for the hyperlink auditing blocking switch"
    },
    "extension_description": {
        "message": "Usuwaj elementy śledzące z adresów URL.",
        "description": "Extension description (max. 132 characters)"
    },
    "eTag_filtering_log": {
        "message": "Nagłówek ETag został usunięty z tego żądania",
        "description": "This string is used on ETag header filtering in the ClearURLs log."
    },
    "eTag_filtering_enabled": {
        "message": "Filtruj nagłówki ETag z żądań (Zobacz także <a href='https://en.wikipedia.org/wiki/HTTP_ETag#Tracking_using_ETags' target='_blank'>ten artykuł</a>)",
        "description": "This string is used as label for the ETag header filtering switch"
    },
    "eTag_filtering_enabled_title": {
        "message": "Filtruje nagłówki ETag. Wskazówka: pamięć podręczną należy wyczyścić przed pierwszym użyciem.",
        "description": "This string is used as title for the ETag header filtering switch"
<<<<<<< HEAD
=======
    },
    "popup_html_rules_status_head_title": {
        "message": " ",
        "description": "niewymagane, jedynie po to, aby zapobiegać wyjątkom"
    },
    "popup_html_statistics_percentage_title": {
        "message": " ",
        "description": "niewymagane, jedynie po to, aby zapobiegać wyjątkom"
    },
    "popup_html_statistics_blocked_title": {
        "message": " ",
        "description": "niewymagane, jedynie po to, aby zapobiegać wyjątkom"
    },
    "popup_html_statistics_elements_title": {
        "message": " ",
        "description": "niewymagane, jedynie po to, aby zapobiegać wyjątkom"
    },
    "popup_html_statistics_head_title": {
        "message": " ",
        "description": "niewymagane, jedynie po to, aby zapobiegać wyjątkom"
    },
    "popup_html_configs_head_title": {
        "message": " ",
        "description": "niewymagane, jedynie po to, aby zapobiegać wyjątkom"
    },
    "context_menu_enabled_title": {
        "message": " ",
        "description": "niewymagane, jedynie po to, aby zapobiegać wyjątkom"
>>>>>>> bd2bb726
    }
}<|MERGE_RESOLUTION|>--- conflicted
+++ resolved
@@ -216,11 +216,7 @@
         "description": "This string is used as title on the cleaning tool page."
     },
     "cleaning_tool_description": {
-<<<<<<< HEAD
-        "message": "To narzędzie pozwala wkleić adres URL, a po wciśnięciu zielonego przycisku ClearURLs oczyści go. Można wkleić wiele adresów URL jednocześnie, ale każdy pojedynczy powinien być w osobnej linii.",
-=======
         "message": "ClearURLs pozwala na wklejenie adresu URL i oczyszczenie go po wciśnięciu zielonego przycisku. Można wkleić wiele adresów URL jednocześnie, ale każdy z nich powinien być w osobnej linii.",
->>>>>>> bd2bb726
         "description": "This string is used as description of the cleaning tool."
     },
     "cleaning_tool_btn": {
@@ -248,11 +244,7 @@
         "description": "This string is used for the export button on the log page."
     },
     "log_html_export_button_title": {
-<<<<<<< HEAD
-        "message": "Eksportuje cały dziennik",
-=======
         "message": "Eksportuj cały dziennik",
->>>>>>> bd2bb726
         "description": "This string is used as title for the export button on the log page."
     },
     "log_html_import_button": {
@@ -260,11 +252,7 @@
         "description": "This string is used for the import button on the log page."
     },
     "log_html_import_button_title": {
-<<<<<<< HEAD
-        "message": "Importuje cały dziennik",
-=======
         "message": "Importuj cały dziennik",
->>>>>>> bd2bb726
         "description": "This string is used as title for the import button on the log page."
     },
     "setting_html_export_button": {
@@ -340,11 +328,7 @@
         "description": "This string is used as label for the hyperlink auditing blocking switch"
     },
     "ping_blocking_enabled_title": {
-<<<<<<< HEAD
-        "message": "Blokuje inspekcję hiperłączy",
-=======
         "message": "Blokuj inspekcję hiperłączy",
->>>>>>> bd2bb726
         "description": "This string is used as title for the hyperlink auditing blocking switch"
     },
     "extension_description": {
@@ -362,8 +346,6 @@
     "eTag_filtering_enabled_title": {
         "message": "Filtruje nagłówki ETag. Wskazówka: pamięć podręczną należy wyczyścić przed pierwszym użyciem.",
         "description": "This string is used as title for the ETag header filtering switch"
-<<<<<<< HEAD
-=======
     },
     "popup_html_rules_status_head_title": {
         "message": " ",
@@ -392,6 +374,5 @@
     "context_menu_enabled_title": {
         "message": " ",
         "description": "niewymagane, jedynie po to, aby zapobiegać wyjątkom"
->>>>>>> bd2bb726
     }
 }