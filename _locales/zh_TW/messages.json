--- conflicted
+++ resolved
@@ -273,10 +273,7 @@
     },
     "setting_log_limit_label": {
         "message": "最多保存 $LIMIT$ 筆記錄檔",
-<<<<<<< HEAD
-=======
         "description": "此字符串是日志限制的标签名",
->>>>>>> bd2bb726
         "placeholders": {
             "limit": {
                 "content": "$1",
